--- conflicted
+++ resolved
@@ -62,21 +62,12 @@
         if isinstance(X, pd.DataFrame):
             # y is a dataframe object with one col.
             if isinstance(y, pd.DataFrame) & y.shape[1] is 1:
-<<<<<<< HEAD
                 self.stacking = pd_stack.Generalised_Stacking(self.base_estimators, self.folds_strategy,
                                                               self.estimator_type, self.stack_type, self.feval)
         # if isinstance(X, sparse.csr_matrix):
         #     if isinstance(y, np.array):
         #         self.stacking = csr_stack.Generalised_Stacking(self.base_estimators, self.folds_strategy,
         #                                                        self.estimator_type, self.stack_type, self.feval)
-=======
-                self.stacking = pd_stack.GeneralisedStacking(self, self.base_estimators, self.folds_strategy,
-                                                             self.estimator_type, self.stack_type, self.feval)
-        if isinstance(X, sparse.csr_matrix):
-            if isinstance(y, np.array):
-                self.stacking = csr_stack.Generalised_Stacking(self, self.base_estimators, self.folds_strategy,
-                                                               self.estimator_type, self.stack_type, self.feval)
->>>>>>> 1e7640fb
         self.stacking.fit(X, y)
 
     def predict(self, X):
